/*
 * Copyright (c) 2019, Seqera Labs.
 *
 * This Source Code Form is subject to the terms of the Mozilla Public
 * License, v. 2.0. If a copy of the MPL was not distributed with this
 * file, You can obtain one at http://mozilla.org/MPL/2.0/. 
 *
 * This Source Code Form is "Incompatible With Secondary Licenses", as
 * defined by the Mozilla Public License, v. 2.0.
 */

plugins {
    id 'io.nextflow.nextflow-plugin' version "${nextflowPluginVersion}"
    id 'java-test-fixtures'
}

nextflowPlugin {
<<<<<<< HEAD
    nextflowVersion = '25.08.0-edge'
=======
    nextflowVersion = '25.09.0-edge'
>>>>>>> 3a53ba4c

    provider = "${nextflowPluginProvider}"
    description = 'Integrates with Seqera Platform for comprehensive workflow monitoring, resource tracking, and cache management capabilities'
    className = 'io.seqera.tower.plugin.TowerPlugin'
    useDefaultDependencies = false
    extensionPoints = [
        'io.seqera.tower.plugin.TowerConfig',
        'io.seqera.tower.plugin.TowerFactory',
        'io.seqera.tower.plugin.TowerFusionToken',
        'io.seqera.tower.plugin.cli.AuthCommandImpl'
    ]
}

sourceSets {
    main.java.srcDirs = []
    main.groovy.srcDirs = ['src/main']
    main.resources.srcDirs = ['src/resources']
    test.groovy.srcDirs = ['src/test']
    test.java.srcDirs = []
    test.resources.srcDirs = []
}

configurations {
    // see https://docs.gradle.org/4.1/userguide/dependency_management.html#sub:exclude_transitive_dependencies
    runtimeClasspath.exclude group: 'org.slf4j', module: 'slf4j-api'
}

dependencies {
    compileOnly project(':nextflow')
    compileOnly 'org.slf4j:slf4j-api:2.0.17'
    compileOnly 'org.pf4j:pf4j:3.12.0'
    compileOnly 'io.seqera:lib-httpx:2.1.0'

    api "com.fasterxml.jackson.dataformat:jackson-dataformat-yaml:2.15.0"
    api "com.fasterxml.jackson.core:jackson-databind:2.12.7.1"

    testImplementation(testFixtures(project(":nextflow")))
    testImplementation "org.apache.groovy:groovy:4.0.28"
    testImplementation "org.apache.groovy:groovy-nio:4.0.28"
    testImplementation "org.apache.groovy:groovy-json:4.0.28"
    // wiremock required by TowerFusionEnvTest
    testImplementation "org.wiremock:wiremock:3.5.4"
}<|MERGE_RESOLUTION|>--- conflicted
+++ resolved
@@ -15,11 +15,7 @@
 }
 
 nextflowPlugin {
-<<<<<<< HEAD
-    nextflowVersion = '25.08.0-edge'
-=======
     nextflowVersion = '25.09.0-edge'
->>>>>>> 3a53ba4c
 
     provider = "${nextflowPluginProvider}"
     description = 'Integrates with Seqera Platform for comprehensive workflow monitoring, resource tracking, and cache management capabilities'
