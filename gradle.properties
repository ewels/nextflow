--- conflicted
+++ resolved
@@ -33,9 +33,5 @@
 kryoVer = 2.24.0
 hazelcastVer = 3.2
 picardVer = 1.102.0
-<<<<<<< HEAD
 capsuleVer = 0.4.2
-=======
-capsuleVer = 0.4.2
-ivyVer = 2.3.0
->>>>>>> c076847a
+ivyVer = 2.3.0